// Copyright (c) Jupyter Development Team.
// Distributed under the terms of the Modified BSD License.

import expect = require('expect.js');

<<<<<<< HEAD
import { UUID } from '@phosphor/coreutils';

=======
import { uuid } from '@jupyterlab/coreutils';
>>>>>>> 1aff4190

import { toArray } from '@phosphor/algorithm';

import { DisposableDelegate, IDisposable } from '@phosphor/disposable';

import { Widget } from '@phosphor/widgets';

import {
  ABCWidgetFactory,
  Base64ModelFactory,
  DocumentRegistry,
  DocumentWidget,
  IDocumentWidget
} from '@jupyterlab/docregistry';

class WidgetFactory extends ABCWidgetFactory<IDocumentWidget> {
  protected createNewWidget(
    context: DocumentRegistry.Context
  ): IDocumentWidget {
    const content = new Widget();
    const widget = new DocumentWidget({ content, context });
    widget.addClass('WidgetFactory');
    return widget;
  }
}

class WidgetExtension implements DocumentRegistry.WidgetExtension {
  createNew(widget: Widget, context: DocumentRegistry.Context): IDisposable {
    return new DisposableDelegate(null);
  }
}

function createFactory(modelName?: string) {
  return new WidgetFactory({
    name: UUID.uuid4(),
    modelName: modelName || 'text',
    fileTypes: ['text', 'foobar'],
    defaultFor: ['text', 'foobar']
  });
}

describe('docregistry/registry', () => {
  describe('DocumentRegistry', () => {
    let registry: DocumentRegistry;

    beforeEach(() => {
      registry = new DocumentRegistry();
      registry.addFileType({
        name: 'foobar',
        extensions: ['.foo.bar']
      });
    });

    afterEach(() => {
      registry.dispose();
    });

    describe('#isDisposed', () => {
      it('should get whether the registry has been disposed', () => {
        expect(registry.isDisposed).to.be(false);
        registry.dispose();
        expect(registry.isDisposed).to.be(true);
      });
    });

    describe('#dispose()', () => {
      it('should dispose of the resources held by the registry', () => {
        registry.addFileType({ name: 'notebook', extensions: ['.ipynb'] });
        registry.dispose();
        expect(registry.isDisposed).to.be(true);
      });

      it('should be safe to call multiple times', () => {
        registry.dispose();
        registry.dispose();
        expect(registry.isDisposed).to.be(true);
      });
    });

    describe('#addWidgetFactory()', () => {
      it('should add the widget factory to the registry', () => {
        let factory = createFactory();
        registry.addWidgetFactory(factory);
        expect(registry.getWidgetFactory(factory.name)).to.be(factory);
        expect(registry.getWidgetFactory(factory.name.toUpperCase())).to.be(
          factory
        );
      });

      it('should become the global default if `*` is given as a defaultFor', () => {
        let factory = new WidgetFactory({
          name: 'global',
          fileTypes: ['*'],
          defaultFor: ['*']
        });
        registry.addWidgetFactory(factory);
        expect(registry.defaultWidgetFactory('*').name).to.be('global');
      });

      it('should override an existing global default', () => {
        registry.addWidgetFactory(
          new WidgetFactory({
            name: 'global',
            fileTypes: ['*'],
            defaultFor: ['*']
          })
        );
        let factory = new WidgetFactory({
          name: 'bar',
          fileTypes: ['*'],
          defaultFor: ['*']
        });
        registry.addWidgetFactory(factory);
        expect(registry.defaultWidgetFactory('*').name).to.be('bar');
      });

      it('should override an existing extension default', () => {
        registry.addWidgetFactory(createFactory());
        let factory = createFactory();
        registry.addWidgetFactory(factory);
        expect(registry.defaultWidgetFactory('a.foo.bar')).to.be(factory);
      });

      it('should be removed from the registry when disposed', () => {
        let factory = createFactory();
        let disposable = registry.addWidgetFactory(factory);
        disposable.dispose();
        expect(registry.getWidgetFactory('test')).to.be(void 0);
      });
    });

    describe('#addModelFactory()', () => {
      it('should add the model factory to the registry', () => {
        let factory = new Base64ModelFactory();
        registry.addModelFactory(factory);
      });

      it('should be a no-op a factory with the given `name` is already registered', () => {
        let factory = new Base64ModelFactory();
        registry.addModelFactory(factory);
        let disposable = registry.addModelFactory(new Base64ModelFactory());
        disposable.dispose();
      });

      it('should be a no-op if the same factory is already registered', () => {
        let factory = new Base64ModelFactory();
        registry.addModelFactory(factory);
        let disposable = registry.addModelFactory(factory);
        disposable.dispose();
      });

      it('should be removed from the registry when disposed', () => {
        let factory = new Base64ModelFactory();
        let disposable = registry.addModelFactory(factory);
        disposable.dispose();
      });
    });

    describe('#addWidgetExtension()', () => {
      it('should add a widget extension to the registry', () => {
        let extension = new WidgetExtension();
        registry.addWidgetExtension('foo', extension);
        expect(registry.widgetExtensions('foo').next()).to.be(extension);
      });

      it('should be a no-op if the extension is already registered for a given widget factory', () => {
        let extension = new WidgetExtension();
        registry.addWidgetExtension('foo', extension);
        let disposable = registry.addWidgetExtension('foo', extension);
        disposable.dispose();
        expect(registry.widgetExtensions('foo').next()).to.be(extension);
      });

      it('should be removed from the registry when disposed', () => {
        let extension = new WidgetExtension();
        let disposable = registry.addWidgetExtension('foo', extension);
        disposable.dispose();
        expect(toArray(registry.widgetExtensions('foo')).length).to.be(0);
      });
    });

    describe('#addFileType()', () => {
      it('should add a file type to the document registry', () => {
        registry = new DocumentRegistry({ initialFileTypes: [] });
        let fileType = { name: 'notebook', extensions: ['.ipynb'] };
        registry.addFileType(fileType);
        expect(registry.fileTypes().next().name).to.be(fileType.name);
      });

      it('should be removed from the registry when disposed', () => {
        registry = new DocumentRegistry({ initialFileTypes: [] });
        let fileType = { name: 'notebook', extensions: ['.ipynb'] };
        let disposable = registry.addFileType(fileType);
        disposable.dispose();
        expect(toArray(registry.fileTypes()).length).to.be(0);
      });

      it('should be a no-op if a file type of the same name is registered', () => {
        registry = new DocumentRegistry({ initialFileTypes: [] });
        let fileType = { name: 'notebook', extensions: ['.ipynb'] };
        registry.addFileType(fileType);
        let disposable = registry.addFileType(fileType);
        disposable.dispose();
        expect(registry.fileTypes().next().name).to.be(fileType.name);
      });
    });

    describe('#preferredWidgetFactories()', () => {
      beforeEach(() => {
        registry.addFileType({
          name: 'tablejson',
          extensions: ['.table.json']
        });
      });

      it('should give the valid registered widget factories', () => {
        expect(toArray(registry.preferredWidgetFactories('foo.txt'))).to.eql(
          []
        );
        let factory = createFactory();
        registry.addWidgetFactory(factory);
        let gFactory = new WidgetFactory({
          name: 'global',
          fileTypes: ['*'],
          defaultFor: ['*']
        });
        registry.addWidgetFactory(gFactory);
        let factories = registry.preferredWidgetFactories('a.foo.bar');
        expect(toArray(factories)).to.eql([factory, gFactory]);
      });

      it('should not list a factory whose model is not registered', () => {
        registry.addWidgetFactory(createFactory('foobar'));
        expect(registry.preferredWidgetFactories('a.foo.bar').length).to.eql(0);
      });

      it('should select the factory for a given extension', () => {
        let factory = createFactory();
        registry.addWidgetFactory(factory);
        let mdFactory = new WidgetFactory({
          name: 'markdown',
          fileTypes: ['markdown']
        });
        registry.addWidgetFactory(mdFactory);
        expect(registry.preferredWidgetFactories('a.txt')[0]).to.be(factory);
        expect(registry.preferredWidgetFactories('a.md')[0]).to.be(mdFactory);
      });

      it('should respect the priority order', () => {
        let factory = createFactory();
        registry.addWidgetFactory(factory);
        let gFactory = new WidgetFactory({
          name: 'global',
          fileTypes: ['*'],
          defaultFor: ['*']
        });
        registry.addWidgetFactory(gFactory);
        let mdFactory = new WidgetFactory({
          name: 'markdown',
          fileTypes: ['markdown']
        });
        registry.addWidgetFactory(mdFactory);
        let factories = registry.preferredWidgetFactories('a.txt');
        expect(toArray(factories)).to.eql([factory, gFactory]);
      });

      it('should handle multi-part extensions', () => {
        let factory = createFactory();
        registry.addWidgetFactory(factory);
        let tFactory = new WidgetFactory({
          name: 'table',
          fileTypes: ['tablejson']
        });
        registry.addWidgetFactory(tFactory);
        let jFactory = new WidgetFactory({
          name: 'json',
          fileTypes: ['json']
        });
        registry.addWidgetFactory(jFactory);
        let factories = registry.preferredWidgetFactories('foo.table.json');
        expect(toArray(factories)).to.eql([tFactory, jFactory]);
        factories = registry.preferredWidgetFactories('foo.json');
        expect(toArray(factories)).to.eql([jFactory]);
      });

      it('should handle just a multi-part extension', () => {
        let factory = new WidgetFactory({
          name: 'table',
          fileTypes: ['tablejson']
        });
        registry.addWidgetFactory(factory);
        let factories = registry.preferredWidgetFactories('foo.table.json');
        expect(toArray(factories)).to.eql([factory]);
        factories = registry.preferredWidgetFactories('foo.json');
        expect(toArray(factories)).to.eql([]);
      });
    });

    describe('#defaultWidgetFactory()', () => {
      it('should get the default widget factory for a given extension', () => {
        let factory = createFactory();
        registry.addWidgetFactory(factory);
        let gFactory = new WidgetFactory({
          name: 'global',
          fileTypes: ['*'],
          defaultFor: ['*']
        });
        registry.addWidgetFactory(gFactory);
        let mdFactory = new WidgetFactory({
          name: 'markdown',
          fileTypes: ['markdown'],
          defaultFor: ['markdown']
        });
        registry.addWidgetFactory(mdFactory);
        expect(registry.defaultWidgetFactory('a.foo.bar')).to.be(factory);
        expect(registry.defaultWidgetFactory('a.md')).to.be(mdFactory);
        expect(registry.defaultWidgetFactory()).to.be(gFactory);
      });
    });

    describe('#fileTypes()', () => {
      it('should get the registered file types', () => {
        registry = new DocumentRegistry({ initialFileTypes: [] });
        expect(toArray(registry.fileTypes()).length).to.be(0);
        let fileTypes = [
          { name: 'notebook', extensions: ['.ipynb'] },
          { name: 'python', extensions: ['.py'] },
          { name: 'table', extensions: ['.table.json'] }
        ];
        registry.addFileType(fileTypes[0]);
        registry.addFileType(fileTypes[1]);
        registry.addFileType(fileTypes[2]);
        let values = registry.fileTypes();
        expect(values.next().name).to.be(fileTypes[0].name);
        expect(values.next().name).to.be(fileTypes[1].name);
        expect(values.next().name).to.be(fileTypes[2].name);
      });
    });

    describe('#getFileType()', () => {
      it('should get a file type by name', () => {
        expect(registry.getFileType('notebook')).to.be.ok();
        expect(registry.getFileType('python')).to.be.ok();
        expect(registry.getFileType('fizzbuzz')).to.be(void 0);
      });
    });

    describe('#getKernelPreference()', () => {
      it('should get a kernel preference', () => {
        registry.addWidgetFactory(createFactory());
        registry.addWidgetFactory(
          new WidgetFactory({
            name: 'python',
            fileTypes: ['python'],
            preferKernel: true,
            canStartKernel: true
          })
        );
        registry.addWidgetFactory(
          new WidgetFactory({
            name: 'global',
            fileTypes: ['*'],
            defaultFor: ['*']
          })
        );
        let pref = registry.getKernelPreference('.c', 'global');
        expect(pref.language).to.be('clike');
        expect(pref.shouldStart).to.be(false);
        expect(pref.canStart).to.be(false);

        pref = registry.getKernelPreference('.py', 'python');
        expect(pref.language).to.be('python');
        expect(pref.shouldStart).to.be(true);
        expect(pref.canStart).to.be(true);

        pref = registry.getKernelPreference('.py', 'baz');
        expect(pref).to.be(void 0);
      });
    });

    describe('#getModelFactory()', () => {
      it('should get a registered model factory by name', () => {
        let mFactory = new Base64ModelFactory();
        registry.addModelFactory(mFactory);
        expect(registry.getModelFactory('base64')).to.be(mFactory);
      });
    });

    describe('#getWidgetFactory()', () => {
      it('should get a widget factory by name', () => {
        registry.addModelFactory(new Base64ModelFactory());
        let factory = createFactory();
        registry.addWidgetFactory(factory);
        let mdFactory = new WidgetFactory({
          name: 'markdown',
          fileTypes: ['markdown']
        });
        registry.addWidgetFactory(mdFactory);
        expect(registry.getWidgetFactory(factory.name)).to.be(factory);
        expect(registry.getWidgetFactory('markdown')).to.be(mdFactory);
        expect(registry.getWidgetFactory('baz')).to.be(void 0);
      });
    });

    describe('#widgetExtensions()', () => {
      it('should get the registered extensions for a given widget', () => {
        let foo = new WidgetExtension();
        let bar = new WidgetExtension();
        registry.addWidgetExtension('fizz', foo);
        registry.addWidgetExtension('fizz', bar);
        registry.addWidgetExtension('buzz', foo);
        let fizz = toArray(registry.widgetExtensions('fizz'));
        expect(fizz[0]).to.be(foo);
        expect(fizz[1]).to.be(bar);
        expect(fizz.length).to.be(2);
        let buzz = toArray(registry.widgetExtensions('buzz'));
        expect(buzz[0]).to.be(foo);
        expect(toArray(buzz).length).to.be(1);
        expect(registry.widgetExtensions('baz').next()).to.be(void 0);
      });
    });

    describe('#getFileTypeForModel()', () => {
      beforeEach(() => {
        DocumentRegistry.defaultFileTypes.forEach(ft => {
          registry.addFileType(ft);
        });
      });

      it('should handle a directory', () => {
        let ft = registry.getFileTypeForModel({
          type: 'directory'
        });
        expect(ft.name).to.be('directory');
      });

      it('should handle a notebook', () => {
        let ft = registry.getFileTypeForModel({
          type: 'notebook'
        });
        expect(ft.name).to.be('notebook');
      });

      it('should handle a python file', () => {
        let ft = registry.getFileTypeForModel({
          name: 'foo.py'
        });
        expect(ft.name).to.be('python');
      });

      it('should handle an unknown file', () => {
        let ft = registry.getFileTypeForModel({
          name: 'foo.bar'
        });
        expect(ft.name).to.be('text');
      });

      it('should get the most specific extension', () => {
        [
          { name: 'json', extensions: ['.json'] },
          { name: 'vega', extensions: ['.vg.json'] }
        ].forEach(ft => {
          registry.addFileType(ft);
        });
        let ft = registry.getFileTypeForModel({
          name: 'foo.vg.json'
        });
        expect(ft.name).to.be('vega');
      });

      it('should be case insensitive', () => {
        let ft = registry.getFileTypeForModel({
          name: 'foo.PY'
        });
        expect(ft.name).to.be('python');
      });
    });

    describe('#getFileTypesForPath()', () => {
      beforeEach(() => {
        DocumentRegistry.defaultFileTypes.forEach(ft => {
          registry.addFileType(ft);
        });
      });

      it('should handle a notebook', () => {
        let ft = registry.getFileTypesForPath('foo/bar/baz.ipynb');
        expect(ft[0].name).to.be('notebook');
      });

      it('should handle a python file', () => {
        let ft = registry.getFileTypesForPath('foo/bar/baz.py');
        expect(ft[0].name).to.be('python');
      });

      it('should return an empty list for an unknown file', () => {
        let ft = registry.getFileTypesForPath('foo/bar/baz.weird');
        expect(ft.length).to.be(0);
      });

      it('should get the most specific extension first', () => {
        [
          { name: 'json', extensions: ['.json'] },
          { name: 'vega', extensions: ['.vg.json'] }
        ].forEach(ft => {
          registry.addFileType(ft);
        });
        let ft = registry.getFileTypesForPath('foo/bar/baz.vg.json');
        expect(ft[0].name).to.be('vega');
        expect(ft[1].name).to.be('json');
      });

      it('should be case insensitive', () => {
        let ft = registry.getFileTypesForPath('foo/bar/baz.PY');
        expect(ft[0].name).to.be('python');
      });
    });
  });
});<|MERGE_RESOLUTION|>--- conflicted
+++ resolved
@@ -3,12 +3,8 @@
 
 import expect = require('expect.js');
 
-<<<<<<< HEAD
 import { UUID } from '@phosphor/coreutils';
 
-=======
-import { uuid } from '@jupyterlab/coreutils';
->>>>>>> 1aff4190
 
 import { toArray } from '@phosphor/algorithm';
 
