--- conflicted
+++ resolved
@@ -108,82 +108,11 @@
     return this._managers;
   }
 
-<<<<<<< HEAD
-/**
- * Properties for a session list displaying items of generic type `M`.
- */
-type SessionProps<M> = {
-  /**
-   * A signal that tracks when the `open` is clicked on a session item.
-   */
-  openRequested: Signal<RunningSessions, M>;
-
-  /**
-   * The session manager.
-   */
-  manager: {
-    /**
-     * The function called when the shutdown all button is pressed.
-     */
-    shutdownAll(): void;
-
-    /**
-     * A signal that should emit a new list of items whenever they are changed.
-     */
-    runningChanged: ISignal<any, M[]>;
-
-    /**
-     * Returns a list the running models.
-     */
-    running(): IIterator<M>;
-  };
-
-  /**
-   * The function called when the shutdown button is pressed on an item.
-   */
-  shutdown: (model: M) => void;
-
-  /**
-   * The filter that is applied to the items from `runningChanged`.
-   */
-  filterRunning?: (model: M) => boolean;
-
-  /**
-   * The name displayed to the user.
-   */
-  name: string;
-
-  /**
-   * Returns the icon class for an item.
-   */
-  iconClass: (model: M) => string;
-
-  /**
-   * Returns the label for an item.
-   */
-  label: (model: M) => string;
-
-  /**
-   * Called to determine the `title` attribute for each item, which is revealed
-   * on hover.
-   */
-  labelTitle?: (model: M) => string;
-
-  /**
-   * Flag that sets whether it sessions should be displayed.
-   */
-  available: boolean;
-};
-
-function Item<M>(props: SessionProps<M> & { model: M }) {
-  const { model } = props;
-=======
   private _managers: IRunningSessions.IManager[] = [];
 }
 
 function Item(props: { runningItem: IRunningSessions.IRunningItem }) {
   const { runningItem } = props;
->>>>>>> 3435924b
   return (
     <li className={ITEM_CLASS}>
       <span className={`${ITEM_ICON_CLASS} ${runningItem.iconClass()}`} />
@@ -230,18 +159,9 @@
  */
 function Section(props: { manager: IRunningSessions.IManager }) {
   function onShutdown() {
-<<<<<<< HEAD
-    void showDialog({
-      title: `Shut Down All ${props.name} Sessions?`,
-      buttons: [
-        Dialog.cancelButton(),
-        Dialog.warnButton({ label: 'Shut Down All' })
-      ]
-=======
     showDialog({
       title: `Shutdown All ${props.manager.name} Sessions?`,
       buttons: [Dialog.cancelButton(), Dialog.warnButton({ label: 'SHUTDOWN' })]
->>>>>>> 3435924b
     }).then(result => {
       if (result.button.accept) {
         props.manager.shutdownAll();
@@ -250,24 +170,6 @@
   }
   return (
     <div className={SECTION_CLASS}>
-<<<<<<< HEAD
-      {props.available && (
-        <>
-          <header className={SECTION_HEADER_CLASS}>
-            <h2>{props.name} Sessions</h2>
-            <ToolbarButtonComponent
-              tooltip={`Shut Down All ${props.name} Sessions…`}
-              iconClassName="jp-CloseIcon"
-              onClick={onShutdown}
-            />
-          </header>
-
-          <div className={CONTAINER_CLASS}>
-            <List {...props} />
-          </div>
-        </>
-      )}
-=======
       <>
         <header className={SECTION_HEADER_CLASS}>
           <h2>{props.manager.name} Sessions</h2>
@@ -282,7 +184,6 @@
           <List manager={props.manager} />
         </div>
       </>
->>>>>>> 3435924b
     </div>
   );
 }
@@ -295,20 +196,10 @@
       <div className={HEADER_CLASS}>
         <ToolbarButtonComponent
           tooltip="Refresh List"
-<<<<<<< HEAD
-          iconClassName="jp-RefreshIcon"
-          onClick={() => {
-            if (terminalsAvailable) {
-              void manager.terminals.refreshRunning();
-            }
-            void manager.sessions.refreshRunning();
-          }}
-=======
           iconClassName="jp-RefreshIcon jp-Icon jp-Icon-16"
           onClick={() =>
             props.managers.items().forEach(manager => manager.refreshRunning())
           }
->>>>>>> 3435924b
         />
       </div>
       {props.managers.items().map(manager => (
