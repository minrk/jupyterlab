// Copyright (c) Jupyter Development Team.
// Distributed under the terms of the Modified BSD License.

import {
  IConnectionLost,
  ILabShell,
  ILabStatus,
  ILayoutRestorer,
  IRouter,
  ConnectionLost,
  JupyterFrontEnd,
  JupyterFrontEndPlugin,
  JupyterLab,
  LabShell,
  LayoutRestorer,
  Router
} from '@jupyterlab/application';

import {
  Dialog,
  ICommandPalette,
  IWindowResolver,
  showDialog,
  showErrorMessage
} from '@jupyterlab/apputils';

import {
  PathExt,
  IStateDB,
  ISettingRegistry,
  URLExt
} from '@jupyterlab/coreutils';

import { each, iter, toArray } from '@phosphor/algorithm';

import { Widget, DockLayout } from '@phosphor/widgets';

import * as React from 'react';

/**
 * The command IDs used by the application plugin.
 */
namespace CommandIDs {
  export const activateNextTab: string = 'application:activate-next-tab';

  export const activatePreviousTab: string =
    'application:activate-previous-tab';

  export const close = 'application:close';

  export const closeOtherTabs = 'application:close-other-tabs';

  export const closeRightTabs = 'application:close-right-tabs';

  export const closeAll: string = 'application:close-all';

  export const setMode: string = 'application:set-mode';

  export const toggleMode: string = 'application:toggle-mode';

  export const toggleLeftArea: string = 'application:toggle-left-area';

  export const toggleRightArea: string = 'application:toggle-right-area';

  export const togglePresentationMode: string =
    'application:toggle-presentation-mode';

  export const tree: string = 'router:tree';

  export const switchSidebar = 'sidebar:switch';
}

/**
 * The main extension.
 */
const main: JupyterFrontEndPlugin<void> = {
  id: '@jupyterlab/application-extension:main',
  requires: [ICommandPalette, IRouter, IWindowResolver],
  optional: [IConnectionLost],
  activate: (
    app: JupyterFrontEnd,
    palette: ICommandPalette,
    router: IRouter,
    resolver: IWindowResolver,
    connectionLost: IConnectionLost | undefined
  ) => {
    if (!(app instanceof JupyterLab)) {
      throw new Error(`${main.id} must be activated in JupyterLab.`);
    }

    // Requiring the window resolver guarantees that the application extension
    // only loads if there is a viable window name. Otherwise, the application
    // will short-circuit and ask the user to navigate away.
    const workspace = resolver.name;

    console.log(`Starting application in workspace: "${workspace}"`);

    // If there were errors registering plugins, tell the user.
    if (app.registerPluginErrors.length !== 0) {
      const body = (
        <pre>{app.registerPluginErrors.map(e => e.message).join('\n')}</pre>
      );

      void showErrorMessage('Error Registering Plugins', { message: body });
    }

    addCommands(app, palette);

    // If the application shell layout is modified,
    // trigger a refresh of the commands.
    app.shell.layoutModified.connect(() => {
      app.commands.notifyCommandChanged();
    });

    // If the connection to the server is lost, handle it with the
    // connection lost handler.
    connectionLost = connectionLost || ConnectionLost;
    app.serviceManager.connectionFailure.connect(connectionLost);

    const builder = app.serviceManager.builder;
    const build = () => {
      return builder
        .build()
        .then(() => {
          return showDialog({
            title: 'Build Complete',
            body: 'Build successfully completed, reload page?',
            buttons: [
              Dialog.cancelButton(),
              Dialog.warnButton({ label: 'Reload' })
            ]
          });
        })
        .then(result => {
          if (result.button.accept) {
            router.reload();
          }
        })
        .catch(err => {
          void showErrorMessage('Build Failed', {
            message: <pre>{err.message}</pre>
          });
        });
    };

    if (builder.isAvailable && builder.shouldCheck) {
      void builder.getStatus().then(response => {
        if (response.status === 'building') {
          return build();
        }

        if (response.status !== 'needed') {
          return;
        }

        const body = (
          <div>
            JupyterLab build is suggested:
            <br />
            <pre>{response.message}</pre>
          </div>
        );

        void showDialog({
          title: 'Build Recommended',
          body,
          buttons: [Dialog.cancelButton(), Dialog.okButton({ label: 'Build' })]
        }).then(result => (result.button.accept ? build() : undefined));
      });
    }

    const message =
      'Are you sure you want to exit JupyterLab?\n' +
      'Any unsaved changes will be lost.';

    // The spec for the `beforeunload` event is implemented differently by
    // the different browser vendors. Consequently, the `event.returnValue`
    // attribute needs to set in addition to a return value being returned.
    // For more information, see:
    // https://developer.mozilla.org/en/docs/Web/Events/beforeunload
    window.addEventListener('beforeunload', event => {
      if (app.status.isDirty) {
        return ((event as any).returnValue = message);
      }
    });
  },
  autoStart: true
};

/**
 * The default layout restorer provider.
 */
const layout: JupyterFrontEndPlugin<ILayoutRestorer> = {
  id: '@jupyterlab/application-extension:layout',
  requires: [IStateDB, ILabShell],
  activate: (app: JupyterFrontEnd, state: IStateDB, labShell: ILabShell) => {
    const first = app.started;
    const registry = app.commands;
    const restorer = new LayoutRestorer({ connector: state, first, registry });

    void restorer.fetch().then(saved => {
      labShell.restoreLayout(saved);
      labShell.layoutModified.connect(() => {
        void restorer.save(labShell.saveLayout());
      });
    });

    return restorer;
  },
  autoStart: true,
  provides: ILayoutRestorer
};

/**
 * The default URL router provider.
 */
const router: JupyterFrontEndPlugin<IRouter> = {
  id: '@jupyterlab/application-extension:router',
  requires: [JupyterFrontEnd.IPaths],
  activate: (app: JupyterFrontEnd, paths: JupyterFrontEnd.IPaths) => {
    const { commands } = app;
    const base = paths.urls.base;
    const router = new Router({ base, commands });

    void app.started.then(() => {
      // Route the very first request on load.
      void router.route();

      // Route all pop state events.
      window.addEventListener('popstate', () => {
        void router.route();
      });
    });

    return router;
  },
  autoStart: true,
  provides: IRouter
};

/**
 * The tree route handler provider.
 */
const tree: JupyterFrontEndPlugin<void> = {
  id: '@jupyterlab/application-extension:tree',
  autoStart: true,
  requires: [JupyterFrontEnd.IPaths, IRouter, IWindowResolver],
  activate: (
    app: JupyterFrontEnd,
    paths: JupyterFrontEnd.IPaths,
    router: IRouter,
    resolver: IWindowResolver
  ) => {
    const { commands } = app;
    const treePattern = new RegExp(`^${paths.urls.tree}([^?]+)`);
    const workspacePattern = new RegExp(
      `^${paths.urls.workspaces}[^?\/]+/tree/([^?]+)`
    );

    commands.addCommand(CommandIDs.tree, {
      execute: async (args: IRouter.ILocation) => {
        const treeMatch = args.path.match(treePattern);
        const workspaceMatch = args.path.match(workspacePattern);
        const match = treeMatch || workspaceMatch;
        const path = decodeURI(match[1]);
        // const { page, workspaces } = info.urls;
        const workspace = PathExt.basename(resolver.name);
        const url =
          (workspaceMatch
            ? URLExt.join(paths.urls.workspaces, workspace)
            : paths.urls.app) +
          args.search +
          args.hash;

        // Remove the tree portion of the URL leaving the rest intact.
        router.navigate(url);

        try {
<<<<<<< HEAD
          await commands.execute('filebrowser:open-path', { path });
          await commands.execute('apputils:save-statedb', { immediate });
=======
          await commands.execute('filebrowser:navigate', { path });
>>>>>>> d3515a27
        } catch (error) {
          console.warn('Tree routing failed.', error);
        }
      }
    });

    router.register({ command: CommandIDs.tree, pattern: treePattern });
    router.register({ command: CommandIDs.tree, pattern: workspacePattern });
  }
};

/**
 * The default URL not found extension.
 */
const notfound: JupyterFrontEndPlugin<void> = {
  id: '@jupyterlab/application-extension:notfound',
  requires: [JupyterFrontEnd.IPaths, IRouter],
  activate: (
    _: JupyterFrontEnd,
    paths: JupyterFrontEnd.IPaths,
    router: IRouter
  ) => {
    const bad = paths.urls.notFound;

    if (!bad) {
      return;
    }

    const base = router.base;
    const message = `
      The path: ${bad} was not found. JupyterLab redirected to: ${base}
    `;

    // Change the URL back to the base application URL.
    router.navigate('');

    void showErrorMessage('Path Not Found', { message });
  },
  autoStart: true
};

/**
 * Change the favicon changing based on the busy status;
 */
const busy: JupyterFrontEndPlugin<void> = {
  id: '@jupyterlab/application-extension:faviconbusy',
  requires: [ILabStatus],
  activate: async (_: JupyterFrontEnd, status: ILabStatus) => {
    status.busySignal.connect((_, isBusy) => {
      const favicon = document.querySelector(
        `link[rel="icon"]${isBusy ? '.idle.favicon' : '.busy.favicon'}`
      ) as HTMLLinkElement;
      if (!favicon) {
        return;
      }
      const newFavicon = document.querySelector(
        `link${isBusy ? '.busy.favicon' : '.idle.favicon'}`
      ) as HTMLLinkElement;
      if (!newFavicon) {
        return;
      }
      // If we have the two icons with the special classes, then toggle them.
      if (favicon !== newFavicon) {
        favicon.rel = '';
        newFavicon.rel = 'icon';

        // Firefox doesn't seem to recognize just changing rel, so we also
        // reinsert the link into the DOM.
        newFavicon.parentNode.replaceChild(newFavicon, newFavicon);
      }
    });
  },
  autoStart: true
};

const SIDEBAR_ID = '@jupyterlab/application-extension:sidebar';

/**
 * Keep user settings for where to show the side panels.
 */
const sidebar: JupyterFrontEndPlugin<void> = {
  id: SIDEBAR_ID,
  activate: (
    app: JupyterFrontEnd,
    settingRegistry: ISettingRegistry,
    labShell: ILabShell
  ) => {
    type overrideMap = { [id: string]: 'left' | 'right' };
    let overrides: overrideMap = {};
    const handleLayoutOverrides = () => {
      each(labShell.widgets('left'), widget => {
        if (overrides[widget.id] && overrides[widget.id] === 'right') {
          labShell.add(widget, 'right');
        }
      });
      each(labShell.widgets('right'), widget => {
        if (overrides[widget.id] && overrides[widget.id] === 'left') {
          labShell.add(widget, 'left');
        }
      });
    };
    labShell.layoutModified.connect(handleLayoutOverrides);
    // Fetch overrides from the settings system.
    void Promise.all([settingRegistry.load(SIDEBAR_ID), app.restored]).then(
      ([settings]) => {
        overrides = (settings.get('overrides').composite as overrideMap) || {};
        settings.changed.connect(settings => {
          overrides =
            (settings.get('overrides').composite as overrideMap) || {};
          handleLayoutOverrides();
        });
      }
    );

    // Add a command to switch a side panels's side
    app.commands.addCommand(CommandIDs.switchSidebar, {
      label: 'Switch Sidebar Side',
      execute: () => {
        // First, try to find the correct panel based on the
        // application context menu click.
        const contextNode: HTMLElement = app.contextMenuHitTest(
          node => !!node.dataset.id
        );
        let id: string;
        let side: 'left' | 'right';
        if (contextNode) {
          id = contextNode.dataset['id'];
          const leftPanel = document.getElementById('jp-left-stack');
          const node = document.getElementById(id);
          if (leftPanel && node && leftPanel.contains(node)) {
            side = 'right';
          } else {
            side = 'left';
          }
        } else {
          // Bail if we don't find a sidebar for the widget.
          return;
        }
        // Move the panel to the other side.
        const newOverrides = { ...overrides };
        newOverrides[id] = side;
        return settingRegistry.set(SIDEBAR_ID, 'overrides', newOverrides);
      }
    });

    // Add a context menu item to sidebar tabs.
    app.contextMenu.addItem({
      command: CommandIDs.switchSidebar,
      selector: '.jp-SideBar .p-TabBar-tab',
      rank: 500
    });
  },
  requires: [ISettingRegistry, ILabShell],
  autoStart: true
};

/**
 * Add the main application commands.
 */
function addCommands(app: JupyterLab, palette: ICommandPalette): void {
  const { commands, contextMenu, shell } = app;
  const category = 'Main Area';

  // Returns the widget associated with the most recent contextmenu event.
  const contextMenuWidget = (): Widget => {
    const test = (node: HTMLElement) => !!node.dataset.id;
    const node = app.contextMenuHitTest(test);

    if (!node) {
      // Fall back to active widget if path cannot be obtained from event.
      return shell.currentWidget;
    }

    const matches = toArray(shell.widgets('main')).filter(
      widget => widget.id === node.dataset.id
    );

    if (matches.length < 1) {
      return shell.currentWidget;
    }

    return matches[0];
  };

  // Closes an array of widgets.
  const closeWidgets = (widgets: Array<Widget>): void => {
    widgets.forEach(widget => widget.close());
  };

  // Find the tab area for a widget within a specific dock area.
  const findTab = (
    area: DockLayout.AreaConfig,
    widget: Widget
  ): DockLayout.ITabAreaConfig | null => {
    switch (area.type) {
      case 'split-area':
        const iterator = iter(area.children);
        let tab: DockLayout.ITabAreaConfig | null = null;
        let value: DockLayout.AreaConfig | null = null;
        do {
          value = iterator.next();
          if (value) {
            tab = findTab(value, widget);
          }
        } while (!tab && value);
        return tab;
      case 'tab-area':
        const { id } = widget;
        return area.widgets.some(widget => widget.id === id) ? area : null;
      default:
        return null;
    }
  };

  // Find the tab area for a widget within the main dock area.
  const tabAreaFor = (widget: Widget): DockLayout.ITabAreaConfig | null => {
    const { mainArea } = shell.saveLayout();
    if (mainArea.mode !== 'multiple-document') {
      return null;
    }
    let area = mainArea.dock.main;
    if (!area) {
      return null;
    }
    return findTab(area, widget);
  };

  // Returns an array of all widgets to the right of a widget in a tab area.
  const widgetsRightOf = (widget: Widget): Array<Widget> => {
    const { id } = widget;
    const tabArea = tabAreaFor(widget);
    const widgets = tabArea ? tabArea.widgets || [] : [];
    const index = widgets.findIndex(widget => widget.id === id);
    if (index < 0) {
      return [];
    }
    return widgets.slice(index + 1);
  };

  commands.addCommand(CommandIDs.activateNextTab, {
    label: 'Activate Next Tab',
    execute: () => {
      shell.activateNextTab();
    }
  });
  palette.addItem({ command: CommandIDs.activateNextTab, category });

  commands.addCommand(CommandIDs.activatePreviousTab, {
    label: 'Activate Previous Tab',
    execute: () => {
      shell.activatePreviousTab();
    }
  });
  palette.addItem({ command: CommandIDs.activatePreviousTab, category });

  // A CSS selector targeting tabs in the main area. This is a very
  // specific selector since we really only want tabs that are
  // in the main area, as opposed to those in sidebars, ipywidgets, etc.
  const tabSelector =
    '#jp-main-dock-panel .p-DockPanel-tabBar.jp-Activity .p-TabBar-tab';

  commands.addCommand(CommandIDs.close, {
    label: () => 'Close Tab',
    isEnabled: () =>
      !!shell.currentWidget && !!shell.currentWidget.title.closable,
    execute: () => {
      if (shell.currentWidget) {
        shell.currentWidget.close();
      }
    }
  });
  palette.addItem({ command: CommandIDs.close, category });
  contextMenu.addItem({
    command: CommandIDs.close,
    selector: tabSelector,
    rank: 4
  });

  commands.addCommand(CommandIDs.closeAll, {
    label: 'Close All Tabs',
    execute: () => {
      shell.closeAll();
    }
  });
  palette.addItem({ command: CommandIDs.closeAll, category });

  commands.addCommand(CommandIDs.closeOtherTabs, {
    label: () => `Close All Other Tabs`,
    isEnabled: () => {
      // Ensure there are at least two widgets.
      const iterator = shell.widgets('main');
      return !!iterator.next() && !!iterator.next();
    },
    execute: () => {
      const widget = contextMenuWidget();
      if (!widget) {
        return;
      }
      const { id } = widget;
      const otherWidgets = toArray(shell.widgets('main')).filter(
        widget => widget.id !== id
      );
      closeWidgets(otherWidgets);
    }
  });
  palette.addItem({ command: CommandIDs.closeOtherTabs, category });
  contextMenu.addItem({
    command: CommandIDs.closeOtherTabs,
    selector: tabSelector,
    rank: 4
  });

  commands.addCommand(CommandIDs.closeRightTabs, {
    label: () => `Close Tabs to Right`,
    isEnabled: () =>
      contextMenuWidget() && widgetsRightOf(contextMenuWidget()).length > 0,
    execute: () => {
      const widget = contextMenuWidget();
      if (!widget) {
        return;
      }
      closeWidgets(widgetsRightOf(widget));
    }
  });
  palette.addItem({ command: CommandIDs.closeRightTabs, category });
  contextMenu.addItem({
    command: CommandIDs.closeRightTabs,
    selector: tabSelector,
    rank: 5
  });

  app.commands.addCommand(CommandIDs.toggleLeftArea, {
    label: args => 'Show Left Sidebar',
    execute: () => {
      if (shell.leftCollapsed) {
        shell.expandLeft();
      } else {
        shell.collapseLeft();
        if (shell.currentWidget) {
          shell.activateById(shell.currentWidget.id);
        }
      }
    },
    isToggled: () => !shell.leftCollapsed,
    isVisible: () => !shell.isEmpty('left')
  });
  palette.addItem({ command: CommandIDs.toggleLeftArea, category });

  app.commands.addCommand(CommandIDs.toggleRightArea, {
    label: args => 'Show Right Sidebar',
    execute: () => {
      if (shell.rightCollapsed) {
        shell.expandRight();
      } else {
        shell.collapseRight();
        if (shell.currentWidget) {
          shell.activateById(shell.currentWidget.id);
        }
      }
    },
    isToggled: () => !shell.rightCollapsed,
    isVisible: () => !shell.isEmpty('right')
  });
  palette.addItem({ command: CommandIDs.toggleRightArea, category });

  app.commands.addCommand(CommandIDs.togglePresentationMode, {
    label: args => 'Presentation Mode',
    execute: () => {
      shell.presentationMode = !shell.presentationMode;
    },
    isToggled: () => shell.presentationMode,
    isVisible: () => true
  });
  palette.addItem({ command: CommandIDs.togglePresentationMode, category });

  app.commands.addCommand(CommandIDs.setMode, {
    isVisible: args => {
      const mode = args['mode'] as string;
      return mode === 'single-document' || mode === 'multiple-document';
    },
    execute: args => {
      const mode = args['mode'] as string;
      if (mode === 'single-document' || mode === 'multiple-document') {
        shell.mode = mode;
        return;
      }
      throw new Error(`Unsupported application shell mode: ${mode}`);
    }
  });

  app.commands.addCommand(CommandIDs.toggleMode, {
    label: 'Single-Document Mode',
    isToggled: () => shell.mode === 'single-document',
    execute: () => {
      const args =
        shell.mode === 'multiple-document'
          ? { mode: 'single-document' }
          : { mode: 'multiple-document' };
      return app.commands.execute(CommandIDs.setMode, args);
    }
  });
  palette.addItem({ command: CommandIDs.toggleMode, category });
}

/**
 * The default JupyterLab application shell.
 */
const shell: JupyterFrontEndPlugin<ILabShell> = {
  id: '@jupyterlab/application-extension:shell',
  activate: (app: JupyterFrontEnd) => {
    if (!(app.shell instanceof LabShell)) {
      throw new Error(`${shell.id} did not find a LabShell instance.`);
    }
    return app.shell;
  },
  autoStart: true,
  provides: ILabShell
};

/**
 * The default JupyterLab application status provider.
 */
const status: JupyterFrontEndPlugin<ILabStatus> = {
  id: '@jupyterlab/application-extension:status',
  activate: (app: JupyterFrontEnd) => {
    if (!(app instanceof JupyterLab)) {
      throw new Error(`${status.id} must be activated in JupyterLab.`);
    }
    return app.status;
  },
  autoStart: true,
  provides: ILabStatus
};

/**
 * The default JupyterLab application-specific information provider.
 *
 * #### Notes
 * This plugin should only be used by plugins that specifically need to access
 * JupyterLab application information, e.g., listing extensions that have been
 * loaded or deferred within JupyterLab.
 */
const info: JupyterFrontEndPlugin<JupyterLab.IInfo> = {
  id: '@jupyterlab/application-extension:info',
  activate: (app: JupyterFrontEnd) => {
    if (!(app instanceof JupyterLab)) {
      throw new Error(`${info.id} must be activated in JupyterLab.`);
    }
    return app.info;
  },
  autoStart: true,
  provides: JupyterLab.IInfo
};

/**
 * The default JupyterLab paths dictionary provider.
 */
const paths: JupyterFrontEndPlugin<JupyterFrontEnd.IPaths> = {
  id: '@jupyterlab/apputils-extension:paths',
  activate: (app: JupyterFrontEnd): JupyterFrontEnd.IPaths => {
    if (!(app instanceof JupyterLab)) {
      throw new Error(`${paths.id} must be activated in JupyterLab.`);
    }
    return app.paths;
  },
  autoStart: true,
  provides: JupyterFrontEnd.IPaths
};

/**
 * Export the plugins as default.
 */
const plugins: JupyterFrontEndPlugin<any>[] = [
  main,
  layout,
  router,
  tree,
  notfound,
  busy,
  sidebar,
  shell,
  status,
  info,
  paths
];

export default plugins;<|MERGE_RESOLUTION|>--- conflicted
+++ resolved
@@ -276,12 +276,7 @@
         router.navigate(url);
 
         try {
-<<<<<<< HEAD
           await commands.execute('filebrowser:open-path', { path });
-          await commands.execute('apputils:save-statedb', { immediate });
-=======
-          await commands.execute('filebrowser:navigate', { path });
->>>>>>> d3515a27
         } catch (error) {
           console.warn('Tree routing failed.', error);
         }
