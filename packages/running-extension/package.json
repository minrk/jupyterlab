{
  "name": "@jupyterlab/running-extension",
  "version": "1.1.0-alpha.1",
  "description": "JupyterLab - Running Sessions Extension",
  "homepage": "https://github.com/jupyterlab/jupyterlab",
  "bugs": {
    "url": "https://github.com/jupyterlab/jupyterlab/issues"
  },
  "repository": {
    "type": "git",
    "url": "https://github.com/jupyterlab/jupyterlab.git"
  },
  "license": "BSD-3-Clause",
  "author": "Project Jupyter",
  "files": [
    "lib/*.d.ts",
    "lib/*.js.map",
    "lib/*.js",
    "style/**/*.css"
  ],
  "sideEffects": [
    "style/**/*.css"
  ],
  "main": "lib/index.js",
  "types": "lib/index.d.ts",
  "style": "style/index.css",
  "directories": {
    "lib": "lib/"
  },
  "scripts": {
    "build": "tsc -b",
    "clean": "rimraf lib",
    "docs": "typedoc --options tdoptions.json --theme ../../typedoc-theme src",
    "prepublishOnly": "npm run build",
    "watch": "tsc -b --watch"
  },
  "dependencies": {
<<<<<<< HEAD
    "@jupyterlab/application": "^1.0.2",
    "@jupyterlab/coreutils": "^3.0.0",
    "@jupyterlab/running": "^1.0.2",
    "@jupyterlab/services": "^4.0.2",
    "@phosphor/algorithm": "^1.1.3"
=======
    "@jupyterlab/application": "^1.1.0-alpha.1",
    "@jupyterlab/running": "^1.1.0-alpha.1"
>>>>>>> 5b4c48f0
  },
  "devDependencies": {
    "rimraf": "~2.6.2",
    "typedoc": "^0.14.2",
    "typescript": "~3.5.1"
  },
  "publishConfig": {
    "access": "public"
  },
  "jupyterlab": {
    "extension": true
  }
}<|MERGE_RESOLUTION|>--- conflicted
+++ resolved
@@ -35,16 +35,11 @@
     "watch": "tsc -b --watch"
   },
   "dependencies": {
-<<<<<<< HEAD
-    "@jupyterlab/application": "^1.0.2",
+    "@jupyterlab/application": "^1.1.0-alpha.1",
+    "@jupyterlab/running": "^1.1.0-alpha.1",
     "@jupyterlab/coreutils": "^3.0.0",
-    "@jupyterlab/running": "^1.0.2",
     "@jupyterlab/services": "^4.0.2",
     "@phosphor/algorithm": "^1.1.3"
-=======
-    "@jupyterlab/application": "^1.1.0-alpha.1",
-    "@jupyterlab/running": "^1.1.0-alpha.1"
->>>>>>> 5b4c48f0
   },
   "devDependencies": {
     "rimraf": "~2.6.2",
