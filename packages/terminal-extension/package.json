{
  "name": "@jupyterlab/terminal-extension",
  "version": "1.0.2",
  "description": "JupyterLab - Terminal Emulator Extension",
  "homepage": "https://github.com/jupyterlab/jupyterlab",
  "bugs": {
    "url": "https://github.com/jupyterlab/jupyterlab/issues"
  },
  "repository": {
    "type": "git",
    "url": "https://github.com/jupyterlab/jupyterlab.git"
  },
  "license": "BSD-3-Clause",
  "author": "Project Jupyter",
  "files": [
    "lib/*.d.ts",
    "lib/*.js.map",
    "lib/*.js",
    "schema/*.json",
    "style/**/*.css"
  ],
  "sideEffects": [
    "style/**/*.css"
  ],
  "main": "lib/index.js",
  "types": "lib/index.d.ts",
  "style": "style/index.css",
  "directories": {
    "lib": "lib/"
  },
  "scripts": {
    "build": "tsc -b",
    "clean": "rimraf lib",
    "docs": "typedoc --options tdoptions.json --theme ../../typedoc-theme src",
    "prepublishOnly": "npm run build",
    "watch": "tsc -b --watch"
  },
  "dependencies": {
    "@jupyterlab/application": "^1.0.2",
    "@jupyterlab/apputils": "^1.0.2",
    "@jupyterlab/coreutils": "^3.0.0",
<<<<<<< HEAD
    "@jupyterlab/launcher": "^1.0.1",
    "@jupyterlab/mainmenu": "^1.0.1",
    "@jupyterlab/running": "^1.0.1",
    "@jupyterlab/services": "^4.0.1",
    "@jupyterlab/terminal": "^1.0.1",
    "@phosphor/algorithm": "^1.1.3",
=======
    "@jupyterlab/launcher": "^1.0.2",
    "@jupyterlab/mainmenu": "^1.0.2",
    "@jupyterlab/terminal": "^1.0.2",
>>>>>>> bdf6136e
    "@phosphor/widgets": "^1.8.0"
  },
  "devDependencies": {
    "@types/webpack-env": "^1.13.9",
    "rimraf": "~2.6.2",
    "typedoc": "^0.14.2",
    "typescript": "~3.5.1"
  },
  "publishConfig": {
    "access": "public"
  },
  "jupyterlab": {
    "extension": true,
    "schemaDir": "schema"
  }
}<|MERGE_RESOLUTION|>--- conflicted
+++ resolved
@@ -39,18 +39,12 @@
     "@jupyterlab/application": "^1.0.2",
     "@jupyterlab/apputils": "^1.0.2",
     "@jupyterlab/coreutils": "^3.0.0",
-<<<<<<< HEAD
-    "@jupyterlab/launcher": "^1.0.1",
-    "@jupyterlab/mainmenu": "^1.0.1",
-    "@jupyterlab/running": "^1.0.1",
-    "@jupyterlab/services": "^4.0.1",
-    "@jupyterlab/terminal": "^1.0.1",
-    "@phosphor/algorithm": "^1.1.3",
-=======
     "@jupyterlab/launcher": "^1.0.2",
     "@jupyterlab/mainmenu": "^1.0.2",
+    "@jupyterlab/running": "^1.0.2",
+    "@jupyterlab/services": "^4.0.1",
     "@jupyterlab/terminal": "^1.0.2",
->>>>>>> bdf6136e
+    "@phosphor/algorithm": "^1.1.3",
     "@phosphor/widgets": "^1.8.0"
   },
   "devDependencies": {
