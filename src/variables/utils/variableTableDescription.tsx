<<<<<<< HEAD
import { Widget, Panel } from '@phosphor/widgets';
import { IVariablesModel } from '../model';
=======
// Copyright (c) Jupyter Development Team.
// Distributed under the terms of the Modified BSD License.

import { ReactWidget } from '@jupyterlab/apputils';

import { ArrayExt } from '@phosphor/algorithm';

import { SplitPanel, Widget } from '@phosphor/widgets';

>>>>>>> f86e13fc
import React, { useState } from 'react';

import { IVariablesModel } from '../model';

import useTbody from './useTbody';
import { VariablesSearch } from './toogle';

const ROW_CLASS = 'jp-DebuggerSidebarVariables-table-row';

<<<<<<< HEAD
const TableHead = () => {
  var styleElement_1 = {
    width: '25%'
  };
  var styleElement_2 = {
    width: '75%'
  };
  const element = (
    <table>
      <thead>
        <tr>
          <th style={styleElement_1} className={HEAD_CLASS}>
            Name
          </th>
          <th style={styleElement_2} className={HEAD_CLASS}>
            Value
          </th>
        </tr>
      </thead>
    </table>
  );

  return element;
};
=======
const HEAD_CLASS = 'jp-DebuggerSidebarVariables-table-head';
>>>>>>> f86e13fc

const Table = ({ model }: { model: IVariablesModel }) => {
  const [variables, setVariables] = useState(model.variables);
  const [variable, TableBody] = useTbody(variables, model.current, ROW_CLASS);

  model.variablesChanged.connect((_: any, updates) => {
    if (ArrayExt.shallowEqual(variables, updates)) {
      return;
    }
    setVariables(updates);
  });

  model.current = variable;
  return (
<<<<<<< HEAD
    <div>
      <TableHead />
=======
    <table>
      <thead>
        <tr>
          <th style={{ width: '25%' }} className={HEAD_CLASS}>
            Name
          </th>
          <th style={{ width: '75%' }} className={HEAD_CLASS}>
            Value
          </th>
        </tr>
      </thead>
>>>>>>> f86e13fc
      <TableBody />
    </div>
  );
};

class TableVariableWidget extends ReactWidget {
  state: IVariablesModel;

  constructor(props: any) {
    super(props);
    this.state = props;
  }

  render() {
    return <Table model={this.state} />;
  }
}

export class VariableTableDescription extends Panel {
  private _model: IVariablesModel;
  private searchParams: Widget;
  private myWidget: Widget;
  constructor(model: IVariablesModel) {
    super();
    this._model = model;
    this.searchParams = new VariablesSearch(this._model);
    this.addWidget(this.searchParams);
    this.myWidget = new TableVariableWidget(this._model);
    this.addWidget(this.myWidget);
  }

  protected onResize(msg: Widget.ResizeMessage): void {
    super.onResize(msg);
    this.resizeBody(msg);
  }

  protected getBody() {
    if (this.myWidget && this.myWidget.node && this.myWidget.node.childNodes) {
      return (
        (this.myWidget.node.children[0].children[1] as HTMLElement) || null
      );
    }
  }

  protected getHead() {
    if (this.myWidget && this.myWidget.node && this.myWidget.node.childNodes) {
      return (
        (this.myWidget.node.children[0].children[0] as HTMLElement) || null
      );
    }
  }

  protected resizeBody(msg: Widget.ResizeMessage): void {
    const head = this.getHead();
    const body = this.getBody();
    if (body && head) {
      const totalHeight = msg.height;
      const headHeight = head.offsetHeight;
      const bodyHeight = totalHeight - headHeight - 20;
      body.style.height = `${bodyHeight}px`;
    }
  }
}<|MERGE_RESOLUTION|>--- conflicted
+++ resolved
@@ -1,7 +1,3 @@
-<<<<<<< HEAD
-import { Widget, Panel } from '@phosphor/widgets';
-import { IVariablesModel } from '../model';
-=======
 // Copyright (c) Jupyter Development Team.
 // Distributed under the terms of the Modified BSD License.
 
@@ -9,46 +5,19 @@
 
 import { ArrayExt } from '@phosphor/algorithm';
 
-import { SplitPanel, Widget } from '@phosphor/widgets';
+import { Widget, Panel } from '@phosphor/widgets';
 
->>>>>>> f86e13fc
 import React, { useState } from 'react';
 
 import { IVariablesModel } from '../model';
 
+import { VariablesSearch } from './toggle';
+
 import useTbody from './useTbody';
-import { VariablesSearch } from './toogle';
 
 const ROW_CLASS = 'jp-DebuggerSidebarVariables-table-row';
 
-<<<<<<< HEAD
-const TableHead = () => {
-  var styleElement_1 = {
-    width: '25%'
-  };
-  var styleElement_2 = {
-    width: '75%'
-  };
-  const element = (
-    <table>
-      <thead>
-        <tr>
-          <th style={styleElement_1} className={HEAD_CLASS}>
-            Name
-          </th>
-          <th style={styleElement_2} className={HEAD_CLASS}>
-            Value
-          </th>
-        </tr>
-      </thead>
-    </table>
-  );
-
-  return element;
-};
-=======
 const HEAD_CLASS = 'jp-DebuggerSidebarVariables-table-head';
->>>>>>> f86e13fc
 
 const Table = ({ model }: { model: IVariablesModel }) => {
   const [variables, setVariables] = useState(model.variables);
@@ -63,10 +32,6 @@
 
   model.current = variable;
   return (
-<<<<<<< HEAD
-    <div>
-      <TableHead />
-=======
     <table>
       <thead>
         <tr>
@@ -78,9 +43,8 @@
           </th>
         </tr>
       </thead>
->>>>>>> f86e13fc
       <TableBody />
-    </div>
+    </table>
   );
 };
 
