--- conflicted
+++ resolved
@@ -194,15 +194,10 @@
 
     commands.addCommand(CommandIDs.create, {
       label: 'Debugger',
-<<<<<<< HEAD
       execute: async args => {
-        const id = (args.id as string) || '';
+        const id = (args.id as string) || UUID.uuid4();
         const mode = (args.mode as IDebugger.Mode) || 'expanded';
 
-=======
-      execute: args => {
-        const id = (args.id as string) || UUID.uuid4();
->>>>>>> f23e8446
         if (id) {
           console.log('Debugger ID: ', id);
         }
